--- conflicted
+++ resolved
@@ -104,11 +104,7 @@
 liftPair2 :: Monad m => (a, m b) -> m (a, b)
 liftPair2 (a, b) = b >>= \b' -> return (a, b')
 
-<<<<<<< HEAD
 magic :: String
-=======
-magic :: [Char]
->>>>>>> 820be1b1
 magic = concat ["fe", "MS"]
 
 sizeLen :: Int
@@ -157,11 +153,7 @@
     size = case reads $ B8.unpack sizeBS of
             (i, _):_ -> i
             [] -> error $ "Data.FileEmbed (inject): Your dummy space has been corrupted. Size is: " ++ show sizeBS
-<<<<<<< HEAD
-    (_dummy, after) = B.splitAt size rest'
-=======
     after = B.drop size rest'
->>>>>>> 820be1b1
 
 injectFile :: B.ByteString
            -> FilePath -- ^ template file
